--- conflicted
+++ resolved
@@ -11,21 +11,10 @@
 import matplotlib.pyplot as plt
 import PIL
 
-<<<<<<< HEAD
-# SPRITES_PATH = os.environ.get("SPRITES_PATH")
-# ENCODING_PATH = os.environ.get("ENCODING_PATH")
-=======
 from mario_utils.levels import onehot_to_levels
->>>>>>> ae484807
 
 filepath = Path(__file__).parent.resolve()
 Tensor = torch.Tensor
-SPRITES_PATH = (
-    "/home/miguel/Projects/MarioVAE/sprites.json"
-)
-ENCODING_PATH = (
-    "/home/miguel/Projects/MarioVAE/encoding.json"
-)
 
 
 def absolute(path_str):
